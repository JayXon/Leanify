--- conflicted
+++ resolved
@@ -63,26 +63,22 @@
   if (input_file.IsOK()) {
     size_t original_size = input_file.GetSize();
 
-<<<<<<< HEAD
     size_t new_size(0);
     string libraryTag = ToString(iterations);
 
     bool reusedFromLibrary = false;
-
-    auto libraryEntry = Library::GetEntry(input_file.GetFilePionter(), original_size, libraryTag.c_str());
+    auto filePointer = input_file.GetFilePointer();
+    auto libraryEntry = Library::GetEntry(filePointer, original_size, libraryTag.c_str());
     if (!libraryEntry || !libraryEntry->isExists()) {
-      new_size = LeanifyFile(input_file.GetFilePionter(), original_size, 0, filename);
+      new_size = LeanifyFile(filePointer, original_size, 0, filename);
       if (libraryEntry)
-        libraryEntry->Save(input_file.GetFilePionter(), new_size);
+        libraryEntry->Save(filePointer, new_size);
       delete libraryEntry;
     } else if (libraryEntry->isExists()) {
-      new_size = libraryEntry->Load(input_file.GetFilePionter(), original_size);
+      new_size = libraryEntry->Load(filePointer, original_size);
       delete libraryEntry;
       reusedFromLibrary = true;
     }
-=======
-    size_t new_size = LeanifyFile(input_file.GetFilePointer(), original_size, 0, filename);
->>>>>>> d3e2cfc5
 
     std::string log;
     if (parallel_processing)
