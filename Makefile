<<<<<<< HEAD
LEANIFY_SRC     := leanify.cpp main.cpp utils.cpp library.cpp $(wildcard formats/*.cpp)
LZMA_OBJ        := lib/LZMA/Alloc.o lib/LZMA/LzFind.o lib/LZMA/LzmaDec.o lib/LZMA/LzmaEnc.o
=======
LEANIFY_OBJ     := leanify.o main.o utils.o $(patsubst %.cpp,%.o,$(wildcard formats/*.cpp))
LZMA_OBJ        := lib/LZMA/Alloc.o lib/LZMA/LzFind.o lib/LZMA/LzFindMt.o lib/LZMA/LzFindOpt.o lib/LZMA/LzmaDec.o lib/LZMA/LzmaEnc.o lib/LZMA/Threads.o
>>>>>>> 66d25e47
MOZJPEG_OBJ     := lib/mozjpeg/jaricom.o lib/mozjpeg/jcapimin.o lib/mozjpeg/jcarith.o lib/mozjpeg/jcext.o lib/mozjpeg/jchuff.o lib/mozjpeg/jcmarker.o lib/mozjpeg/jcmaster.o lib/mozjpeg/jcomapi.o lib/mozjpeg/jcparam.o lib/mozjpeg/jcphuff.o lib/mozjpeg/jctrans.o lib/mozjpeg/jdapimin.o lib/mozjpeg/jdarith.o lib/mozjpeg/jdatadst.o lib/mozjpeg/jdatasrc.o lib/mozjpeg/jdcoefct.o lib/mozjpeg/jdhuff.o lib/mozjpeg/jdinput.o lib/mozjpeg/jdmarker.o lib/mozjpeg/jdphuff.o lib/mozjpeg/jdtrans.o lib/mozjpeg/jerror.o lib/mozjpeg/jmemmgr.o lib/mozjpeg/jmemnobs.o lib/mozjpeg/jsimd_none.o lib/mozjpeg/jutils.o
PUGIXML_OBJ     := lib/pugixml/pugixml.o
ZOPFLI_OBJ      := lib/zopfli/hash.o lib/zopfli/squeeze.o lib/zopfli/gzip_container.o lib/zopfli/katajainen.o lib/zopfli/zopfli_lib.o lib/zopfli/cache.o lib/zopfli/zlib_container.o lib/zopfli/util.o lib/zopfli/tree.o lib/zopfli/deflate.o lib/zopfli/blocksplitter.o lib/zopfli/lz77.o
ZOPFLIPNG_OBJ   := lib/zopflipng/lodepng/lodepng.o lib/zopflipng/lodepng/lodepng_util.o lib/zopflipng/zopflipng_lib.o

CFLAGS      += -Wall -Werror -O3 -msse2 -mfpmath=sse -flto
CPPFLAGS    += -I./lib
CXXFLAGS    += $(CFLAGS) -std=c++17 -fno-rtti
LDFLAGS     += -flto -lpthread

ifeq ($(OS), Windows_NT)
    SYSTEM  := Windows
    LDLIBS  += -lshlwapi
else
    SYSTEM  := $(shell uname -s)
endif

<<<<<<< HEAD
# Gold linker only supports Linux
ifeq ($(SYSTEM), Linux)
    LDFLAGS += -fuse-ld=gold
endif

# -lstdc++fs supported only on Linux
ifeq ($(SYSTEM), Linux)
    LDFLAGS += -lstdc++fs
endif

=======
>>>>>>> 66d25e47
ifeq ($(SYSTEM), Darwin)
    LDLIBS  += -liconv
else
    # -s is "obsolete" on mac
    LDFLAGS += -s
endif

ifeq ($(SYSTEM), Windows)
    LEANIFY_OBJ += fileio_win.o
else
    LEANIFY_OBJ += fileio_linux.o
endif

.PHONY:     leanify asan clean

leanify:    $(LEANIFY_OBJ) $(LZMA_OBJ) $(MOZJPEG_OBJ) $(PUGIXML_OBJ) $(ZOPFLI_OBJ) $(ZOPFLIPNG_OBJ)
	$(CXX) $^ $(LDFLAGS) $(LDLIBS) -o $@

$(LEANIFY_OBJ): CFLAGS += -Wextra -Wno-unused-parameter

$(LZMA_OBJ):    CFLAGS += -Wno-unknown-warning-option -Wno-dangling-pointer

$(ZOPFLI_OBJ):  CFLAGS += -Wno-unused-function

asan: CFLAGS += -g -fsanitize=address -fno-omit-frame-pointer
asan: LDFLAGS := -fsanitize=address $(filter-out -s,$(LDFLAGS))
asan: leanify

clean:
	rm -f $(LEANIFY_OBJ) $(LZMA_OBJ) $(MOZJPEG_OBJ) $(PUGIXML_OBJ) $(ZOPFLI_OBJ) $(ZOPFLIPNG_OBJ) leanify<|MERGE_RESOLUTION|>--- conflicted
+++ resolved
@@ -1,10 +1,5 @@
-<<<<<<< HEAD
-LEANIFY_SRC     := leanify.cpp main.cpp utils.cpp library.cpp $(wildcard formats/*.cpp)
-LZMA_OBJ        := lib/LZMA/Alloc.o lib/LZMA/LzFind.o lib/LZMA/LzmaDec.o lib/LZMA/LzmaEnc.o
-=======
-LEANIFY_OBJ     := leanify.o main.o utils.o $(patsubst %.cpp,%.o,$(wildcard formats/*.cpp))
+LEANIFY_OBJ     := leanify.o main.o utils.o library.o $(patsubst %.cpp,%.o,$(wildcard formats/*.cpp))
 LZMA_OBJ        := lib/LZMA/Alloc.o lib/LZMA/LzFind.o lib/LZMA/LzFindMt.o lib/LZMA/LzFindOpt.o lib/LZMA/LzmaDec.o lib/LZMA/LzmaEnc.o lib/LZMA/Threads.o
->>>>>>> 66d25e47
 MOZJPEG_OBJ     := lib/mozjpeg/jaricom.o lib/mozjpeg/jcapimin.o lib/mozjpeg/jcarith.o lib/mozjpeg/jcext.o lib/mozjpeg/jchuff.o lib/mozjpeg/jcmarker.o lib/mozjpeg/jcmaster.o lib/mozjpeg/jcomapi.o lib/mozjpeg/jcparam.o lib/mozjpeg/jcphuff.o lib/mozjpeg/jctrans.o lib/mozjpeg/jdapimin.o lib/mozjpeg/jdarith.o lib/mozjpeg/jdatadst.o lib/mozjpeg/jdatasrc.o lib/mozjpeg/jdcoefct.o lib/mozjpeg/jdhuff.o lib/mozjpeg/jdinput.o lib/mozjpeg/jdmarker.o lib/mozjpeg/jdphuff.o lib/mozjpeg/jdtrans.o lib/mozjpeg/jerror.o lib/mozjpeg/jmemmgr.o lib/mozjpeg/jmemnobs.o lib/mozjpeg/jsimd_none.o lib/mozjpeg/jutils.o
 PUGIXML_OBJ     := lib/pugixml/pugixml.o
 ZOPFLI_OBJ      := lib/zopfli/hash.o lib/zopfli/squeeze.o lib/zopfli/gzip_container.o lib/zopfli/katajainen.o lib/zopfli/zopfli_lib.o lib/zopfli/cache.o lib/zopfli/zlib_container.o lib/zopfli/util.o lib/zopfli/tree.o lib/zopfli/deflate.o lib/zopfli/blocksplitter.o lib/zopfli/lz77.o
@@ -22,19 +17,11 @@
     SYSTEM  := $(shell uname -s)
 endif
 
-<<<<<<< HEAD
-# Gold linker only supports Linux
-ifeq ($(SYSTEM), Linux)
-    LDFLAGS += -fuse-ld=gold
-endif
-
 # -lstdc++fs supported only on Linux
 ifeq ($(SYSTEM), Linux)
     LDFLAGS += -lstdc++fs
 endif
 
-=======
->>>>>>> 66d25e47
 ifeq ($(SYSTEM), Darwin)
     LDLIBS  += -liconv
 else
